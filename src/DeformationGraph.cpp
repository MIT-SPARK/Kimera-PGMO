/**
 * @file   DeformationSolver.h
 * @brief  Deforms mesh based on lates optimized trajectory
 * @author Yun Chang
 */
#define SLOW_BUT_CORRECT_BETWEENFACTOR

#include <algorithm>
#include <cmath>
#include <numeric>

#include "kimera_pgmo/DeformationGraph.h"

#include <pcl/PCLPointCloud2.h>
#include <pcl_conversions/pcl_conversions.h>
#include <ros/console.h>

#include <gtsam/inference/Symbol.h>
#include <gtsam/nonlinear/LevenbergMarquardtOptimizer.h>
#include <gtsam/slam/BetweenFactor.h>
#include <gtsam/slam/PriorFactor.h>

using pcl::PolygonMesh;

namespace kimera_pgmo {

DeformationGraph::DeformationGraph()
    : verbose_(true),
      pgo_(nullptr),
      recalculate_vertices_(false),
      vertices_(new pcl::PointCloud<pcl::PointXYZ>),
      do_not_optimize_(false) {}
DeformationGraph::~DeformationGraph() {}

bool DeformationGraph::initialize(double odom_trans_threshold,
                                  double odom_rot_threshold,
                                  double pcm_trans_threshold,
                                  double pcm_rot_threshold,
                                  double gnc_alpha,
                                  const std::string& log_path) {
  // Initialize pgo_:
  pgo_params_.setPcmSimple3DParams(odom_trans_threshold,
                                   odom_rot_threshold,
                                   pcm_trans_threshold,
                                   pcm_rot_threshold,
                                   KimeraRPGO::Verbosity::UPDATE);
  // Use GNC (confidence value)
  if (gnc_alpha > 0 && gnc_alpha < 1)
    pgo_params_.setGncInlierCostThresholdsAtProbability(gnc_alpha);
  // Log output
  if (!log_path.empty()) {
    pgo_params_.logOutput(log_path);
  }
  // Initialize RPGO
  pgo_ = std::unique_ptr<KimeraRPGO::RobustSolver>(
      new KimeraRPGO::RobustSolver(pgo_params_));
  return true;
}

void DeformationGraph::addNodeValence(const gtsam::Key& key,
                                      const Vertices& valences,
                                      const char& valence_prefix,
                                      double variance,
                                      bool optimize) {
  gtsam::NonlinearFactorGraph new_factors;
  gtsam::Values new_values;
  const char& prefix = gtsam::Symbol(key).chr();
  const size_t& idx = gtsam::Symbol(key).index();
  // Add the consistency factors
  for (Vertex v : valences) {
    const gtsam::Symbol vertex(valence_prefix, v);
    if (!values_.exists(vertex)) continue;
    const gtsam::Pose3& node_pose = pg_initial_poses_[prefix].at(idx);
    const gtsam::Pose3 vertex_pose(gtsam::Rot3(),
                                   vertex_positions_[valence_prefix].at(v));

    // Define noise. Hardcoded for now
    static const gtsam::SharedNoiseModel& noise =
        gtsam::noiseModel::Isotropic::Variance(3, variance);
    // Create deformation edge factor
    const DeformationEdgeFactor new_edge_1(
        key, vertex, node_pose, vertex_pose.translation(), noise);
    const DeformationEdgeFactor new_edge_2(
        vertex, key, vertex_pose, node_pose.translation(), noise);
    consistency_factors_.add(new_edge_1);
    consistency_factors_.add(new_edge_2);
    new_factors.add(new_edge_1);
    new_factors.add(new_edge_2);
  }
  pgo_->update(new_factors, new_values, optimize);
  values_ = pgo_->calculateEstimate();
  nfg_ = pgo_->getFactorsUnsafe();
}

void DeformationGraph::addTempNodeValence(const gtsam::Key& key,
                                          const Vertices& valences,
                                          const char& valence_prefix,
                                          double variance,
                                          bool optimize) {
  gtsam::NonlinearFactorGraph new_factors;
  gtsam::Values new_values;
  // Add the consistency factors
  for (Vertex v : valences) {
    const gtsam::Symbol vertex(valence_prefix, v);
    if (!values_.exists(vertex)) continue;

    const gtsam::Pose3& node_pose = temp_pg_initial_poses_.at(key);
    const gtsam::Pose3 vertex_pose(gtsam::Rot3(),
                                   vertex_positions_[valence_prefix].at(v));

    // Define noise. Hardcoded for now
    static const gtsam::SharedNoiseModel& noise =
        gtsam::noiseModel::Isotropic::Variance(3, variance);
    // Create deformation edge factor
    const DeformationEdgeFactor new_edge_1(
        key, vertex, node_pose, vertex_pose.translation(), noise);
    const DeformationEdgeFactor new_edge_2(
        vertex, key, vertex_pose, node_pose.translation(), noise);
    // TODO(Yun) temp_consistency_factors_? For now seems like not needed.
    new_factors.add(new_edge_1);
    new_factors.add(new_edge_2);
  }
  pgo_->updateTempFactorsValues(new_factors, new_values);
  temp_nfg_ = pgo_->getTempFactorsUnsafe();
  temp_values_ = pgo_->getTempValues();
}

void DeformationGraph::addTempFactors(
    const gtsam::NonlinearFactorGraph& factors,
    const gtsam::Values& values) {
  pgo_->updateTempFactorsValues(factors, values);
  temp_nfg_ = pgo_->getTempFactorsUnsafe();
  temp_values_ = pgo_->getTempValues();
}

void DeformationGraph::addMeasurement(const Vertex& v,
                                      const geometry_msgs::Pose& pose,
                                      const char& prefix,
                                      double variance) {
  gtsam::Values new_values;
  gtsam::NonlinearFactorGraph new_factors;

  // noise for measurement
  static const gtsam::SharedNoiseModel& noise =
      gtsam::noiseModel::Isotropic::Variance(6, variance);

  gtsam::Symbol v_symb(prefix, v);
  gtsam::Pose3 meas = RosToGtsam(pose);
  gtsam::PriorFactor<gtsam::Pose3> absolute_meas(v_symb, meas, noise);
  new_factors.add(absolute_meas);

  pgo_->update(new_factors, new_values, !do_not_optimize_);
  values_ = pgo_->calculateEstimate();
  nfg_ = pgo_->getFactorsUnsafe();
  recalculate_vertices_ = true;
}

void DeformationGraph::addNodeMeasurement(const gtsam::Key& key,
                                          const gtsam::Pose3 pose,
                                          double variance) {
  // TODO: consider consolidating with addNodeMeasurements
  gtsam::Values new_values;
  gtsam::NonlinearFactorGraph new_factors;

  static const gtsam::SharedNoiseModel& noise =
<<<<<<< HEAD
      gtsam::noiseModel::Isotropic::Variance(6, 1e-6);
=======
      gtsam::noiseModel::Isotropic::Variance(6, variance);
>>>>>>> c5bae15a
  gtsam::PriorFactor<gtsam::Pose3> measurement(key, pose, noise);
  new_factors.add(measurement);

  if (!values_.exists(key)) {
    ROS_WARN(
        "DeformationGraph: adding node measurement to a node %s not previously "
        "seen before. ",
        gtsam::DefaultKeyFormatter(key));
    new_values.insert(key, pose);
  }

  pgo_->update(new_factors, new_values, !do_not_optimize_);
  values_ = pgo_->calculateEstimate();
  nfg_ = pgo_->getFactorsUnsafe();
  recalculate_vertices_ = true;
}

void DeformationGraph::addNodeMeasurements(
    const std::vector<std::pair<gtsam::Key, gtsam::Pose3>>& measurements,
    double variance) {
  gtsam::Values new_values;
  gtsam::NonlinearFactorGraph new_factors;

  for (auto keyed_pose : measurements) {
    if (!values_.exists(keyed_pose.first)) {
      ROS_ERROR(
          "DeformationGraph: adding node measurement to a node %s not "
          "previously seen before. ",
          gtsam::DefaultKeyFormatter(keyed_pose.first));
      continue;
    }
    static const gtsam::SharedNoiseModel& noise =
<<<<<<< HEAD
        gtsam::noiseModel::Isotropic::Variance(6, 1e-6);
=======
        gtsam::noiseModel::Isotropic::Variance(6, variance);
>>>>>>> c5bae15a
    gtsam::PriorFactor<gtsam::Pose3> measurement(
        keyed_pose.first, keyed_pose.second, noise);
    new_factors.add(measurement);
  }

  pgo_->update(new_factors, new_values, !do_not_optimize_);
  values_ = pgo_->calculateEstimate();
  nfg_ = pgo_->getFactorsUnsafe();
  recalculate_vertices_ = true;
}

void DeformationGraph::addNewBetween(const gtsam::Key& key_from,
                                     const gtsam::Key& key_to,
                                     const gtsam::Pose3& meas,
                                     const gtsam::Pose3& initial_pose,
                                     double variance) {
  gtsam::Values new_values;
  gtsam::NonlinearFactorGraph new_factors;
  const char& from_prefix = gtsam::Symbol(key_from).chr();
  const char& to_prefix = gtsam::Symbol(key_to).chr();
  const size_t& from_idx = gtsam::Symbol(key_from).index();
  const size_t& to_idx = gtsam::Symbol(key_to).index();

  if (from_idx >= pg_initial_poses_[from_prefix].size()) {
    ROS_ERROR(
        "DeformationGraph: when adding new between from key should already "
        "exist.");
    return;
  }

  if (to_idx > pg_initial_poses_[to_prefix].size()) {
    ROS_ERROR("DeformationGraph: skipping keys in addNewBetween.");
    return;
  } else if (to_idx == pg_initial_poses_[to_prefix].size()) {
    // new node
    // For now push empty valence, valences will be populated when updated
    Vertices valences;
    pg_initial_poses_[to_prefix].push_back(initial_pose);

    gtsam::Pose3 initial_estimate = initial_pose;
    if (to_idx > 0) {
      if (values_.exists(key_from)) {
        initial_estimate = values_.at<gtsam::Pose3>(key_from).compose(meas);
      } else if (new_values.exists(key_from)) {
        initial_estimate = new_values.at<gtsam::Pose3>(key_from).compose(meas);
      }
    }
    new_values.insert(key_to, initial_estimate);
  }

  static const gtsam::SharedNoiseModel& noise =
      gtsam::noiseModel::Isotropic::Variance(6, variance);
  new_factors.add(
      gtsam::BetweenFactor<gtsam::Pose3>(key_from, key_to, meas, noise));

  pgo_->update(new_factors, new_values, !do_not_optimize_);
  values_ = pgo_->calculateEstimate();
  nfg_ = pgo_->getFactorsUnsafe();

  // if it's a loop closure factor
  if (key_to != key_from + 1) {
    ROS_INFO(
        "DeformationGraph: Added loop closure. Recalculating vertex "
        "positions.");
    recalculate_vertices_ = true;
  }
  return;
}

void DeformationGraph::addNewTempBetween(const gtsam::Key& key_from,
                                         const gtsam::Key& key_to,
                                         const gtsam::Pose3& meas,
                                         const gtsam::Pose3& initial_pose,
                                         double variance) {
  gtsam::Values new_values;
  gtsam::NonlinearFactorGraph new_factors;
  if (!values_.exists(key_from) && !temp_values_.exists(key_from)) {
    ROS_ERROR("Key does not exist when adding temporary between factor. ");
    return;
  }

  if (!values_.exists(key_to) && !temp_values_.exists(key_to)) {
    ROS_ERROR("Key does not exist when adding temporary between factor. ");
    return;
  }

  // Note that unlike the typical addNewBetween, this one only adds the
  // temporary between factors without any values
  static const gtsam::SharedNoiseModel& noise =
      gtsam::noiseModel::Isotropic::Variance(6, variance);
  new_factors.add(
      gtsam::BetweenFactor<gtsam::Pose3>(key_from, key_to, meas, noise));

  pgo_->updateTempFactorsValues(new_factors, new_values);
  temp_nfg_ = pgo_->getTempFactorsUnsafe();
  temp_values_ = pgo_->getTempValues();

  recalculate_vertices_ = true;
  return;
}

// TODO(yun) add unittest
void DeformationGraph::addNewTempEdges(
    const pose_graph_tools::PoseGraph& edges,
    double variance) {
  gtsam::Values new_values;
  gtsam::NonlinearFactorGraph new_factors;

  static const gtsam::SharedNoiseModel& noise =
      gtsam::noiseModel::Isotropic::Variance(6, variance);

  for (const auto& e : edges.edges) {
    if (!values_.exists(e.key_from) && !temp_values_.exists(e.key_from)) {
      ROS_ERROR("Key does not exist when adding temporary between factor. ");
      continue;
    }

    if (!values_.exists(e.key_to) && !temp_values_.exists(e.key_to)) {
      ROS_ERROR("Key does not exist when adding temporary between factor. ");
      continue;
    }

    new_factors.add(gtsam::BetweenFactor<gtsam::Pose3>(
        e.key_from, e.key_to, RosToGtsam(e.pose), noise));
  }

  // Note that unlike the typical addNewBetween, this one only adds the
  // temporary between factors without any values
  pgo_->updateTempFactorsValues(new_factors, new_values);
  temp_nfg_ = pgo_->getTempFactorsUnsafe();
  temp_values_ = pgo_->getTempValues();
  return;
}

void DeformationGraph::addNewMeshEdgesAndNodes(
    const std::vector<std::pair<gtsam::Key, gtsam::Key>>& mesh_edges,
    const gtsam::Values& mesh_nodes,
    const ros::Time& stamp,
    std::vector<size_t>* added_indices,
    double variance,
    bool optimize) {
  // New mesh edge factors
  gtsam::NonlinearFactorGraph new_mesh_factors;
  // New mesh node factors
  gtsam::Values new_mesh_nodes;
  // Iterate and add the new mesh nodes not yet in graph
  // Note that the keys are in increasing order by construction from gtsam
  for (auto k : mesh_nodes.keys()) {
    char node_prefix = gtsam::Symbol(k).chr();
    size_t node_idx = gtsam::Symbol(k).index();
    const gtsam::Pose3& node_pose = mesh_nodes.at<gtsam::Pose3>(k);
    try {
      if (node_idx > vertex_positions_.at(node_prefix).size()) {
        ROS_ERROR_STREAM(
            "Adding new mesh edges and nodes: node index does not match index "
            "in vertex position vector. Likely to have dropped packets from "
            "frontend. "
            << node_idx << " vs. " << vertex_positions_.at(node_prefix).size());
        while (vertex_positions_.at(node_prefix).size() < node_idx) {
          // Place at inifinity to ignore
          vertex_positions_[node_prefix].push_back(gtsam::Point3(0, 0, 0));
          vertex_stamps_[node_prefix].push_back(stamp);
          vertices_->push_back(pcl::PointXYZ(0, 0, 0));
        }
      }
      if (node_idx == vertex_positions_.at(node_prefix).size()) {
        // Only add nodes that has not previously been added
        vertex_positions_[node_prefix].push_back(node_pose.translation());
        vertex_stamps_[node_prefix].push_back(stamp);
        vertices_->push_back(
            GtsamToPcl<pcl::PointXYZ>(node_pose.translation()));
        new_mesh_nodes.insert(k, node_pose);
        added_indices->push_back(node_idx);
      }
    } catch (const std::out_of_range& e) {
      if (verbose_) {
        ROS_INFO_STREAM("New prefix " << node_prefix <<
                        " detected when adding new mesh edges and nodes. ");
      }
      vertex_positions_[node_prefix] = std::vector<gtsam::Point3>{};
      vertex_stamps_[node_prefix] = std::vector<ros::Time>{};
      vertex_positions_[node_prefix].push_back(node_pose.translation());
      vertex_stamps_[node_prefix].push_back(stamp);
      vertices_->push_back(GtsamToPcl<pcl::PointXYZ>(node_pose.translation()));
      new_mesh_nodes.insert(k, node_pose);
      added_indices->push_back(node_idx);
    }
  }

  // Define noise. Hardcoded for now
  static const gtsam::SharedNoiseModel& edge_noise =
<<<<<<< HEAD
      gtsam::noiseModel::Isotropic::Variance(3, 1e-2);
=======
      gtsam::noiseModel::Isotropic::Variance(3, variance);
>>>>>>> c5bae15a
  // Iterate and add the new edges
  for (auto e : mesh_edges) {
    const gtsam::Symbol& from = gtsam::Symbol(e.first);
    const gtsam::Symbol& to = gtsam::Symbol(e.second);
    if (from.index() >= vertex_positions_.at(from.chr()).size() ||
        to.index() >= vertex_positions_.at(to.chr()).size())
      continue;
    if ((!values_.exists(from) && !new_mesh_nodes.exists(from)) ||
        (!values_.exists(to) && !new_mesh_nodes.exists(to)))
      continue;
    const gtsam::Pose3& pose_from = mesh_nodes.at<gtsam::Pose3>(from);
    const gtsam::Pose3& pose_to = mesh_nodes.at<gtsam::Pose3>(to);
    // Create new edge as deformation edge factor
    const DeformationEdgeFactor new_edge(
        from, to, pose_from, pose_to.translation(), edge_noise);
    new_mesh_factors.add(new_edge);
    consistency_factors_.add(new_edge);
  }

  // Update rpgo
  if (do_not_optimize_) optimize = false;
  pgo_->update(new_mesh_factors, new_mesh_nodes, optimize);
  values_ = pgo_->calculateEstimate();
  nfg_ = pgo_->getFactorsUnsafe();
}

void DeformationGraph::addNewNode(const gtsam::Key& key,
                                  const gtsam::Pose3& initial_pose,
                                  bool add_prior,
                                  double prior_variance) {
  // new node
  // For now push empty valence, valences will be populated when updated
  gtsam::Values new_values;
  gtsam::NonlinearFactorGraph new_factors;

  Vertices valences;
  const char& prefix = gtsam::Symbol(key).chr();
  const size_t& idx = gtsam::Symbol(key).index();
  if (idx == 0) {
    pg_initial_poses_[prefix] = std::vector<gtsam::Pose3>{initial_pose};
  } else {
    if (idx != pg_initial_poses_[prefix].size()) {
      ROS_ERROR("DeformationGraph: Nodes skipped in pose graph nodes. ");
    }
    pg_initial_poses_[prefix].push_back(initial_pose);
  }

  static const gtsam::SharedNoiseModel& noise =
      gtsam::noiseModel::Isotropic::Variance(6, prior_variance);
  new_values.insert(key, initial_pose);
  if (add_prior) {
    new_factors.add(gtsam::PriorFactor<gtsam::Pose3>(key, initial_pose, noise));
  }

  pgo_->update(new_factors, new_values, !do_not_optimize_);
  values_ = pgo_->calculateEstimate();
  nfg_ = pgo_->getFactorsUnsafe();
  return;
}

void DeformationGraph::addNewTempNode(const gtsam::Key& key,
                                      const gtsam::Pose3& initial_pose,
                                      bool add_prior,
                                      double prior_variance) {
  // new temp node
  gtsam::Values new_values;
  gtsam::NonlinearFactorGraph new_factors;

  temp_pg_initial_poses_[key] = initial_pose;

  static const gtsam::SharedNoiseModel& noise =
      gtsam::noiseModel::Isotropic::Variance(6, prior_variance);
  new_values.insert(key, initial_pose);
  if (add_prior) {
    new_factors.add(gtsam::PriorFactor<gtsam::Pose3>(key, initial_pose, noise));
  }

  pgo_->updateTempFactorsValues(new_factors, new_values);
  temp_nfg_ = pgo_->getTempFactorsUnsafe();
  temp_values_ = pgo_->getTempValues();
  return;
}

// TODO(yun) add unittests
void DeformationGraph::addNewTempNodesValences(
    const std::vector<gtsam::Key>& keys,
    const std::vector<gtsam::Pose3>& initial_poses,
    const std::vector<Vertices>& valences,
    const char& valence_prefix,
    bool add_prior,
    double edge_variance,
    double prior_variance) {
  gtsam::Values new_values;
  gtsam::NonlinearFactorGraph new_factors;

  assert(keys.size() == initial_poses.size());
  assert(keys.size() == valences.size());

  static const gtsam::SharedNoiseModel& noise =
      gtsam::noiseModel::Isotropic::Variance(6, prior_variance);

  for (size_t i = 0; i < keys.size(); i++) {
    temp_pg_initial_poses_[keys[i]] = initial_poses[i];
    new_values.insert(keys[i], initial_poses[i]);
    if (add_prior) {
      new_factors.add(
          gtsam::PriorFactor<gtsam::Pose3>(keys[i], initial_poses[i], noise));
    }

    for (Vertex v : valences[i]) {
      const gtsam::Symbol vertex(valence_prefix, v);
      if (!values_.exists(vertex)) continue;

      const gtsam::Pose3& node_pose = initial_poses[i];
      const gtsam::Pose3 vertex_pose(gtsam::Rot3(),
                                     vertex_positions_[valence_prefix].at(v));

      // Define noise. Hardcoded for now
      static const gtsam::SharedNoiseModel& noise =
          gtsam::noiseModel::Isotropic::Variance(3, edge_variance);
      // Create deformation edge factor
      const DeformationEdgeFactor new_edge_1(
          keys[i], vertex, node_pose, vertex_pose.translation(), noise);
      const DeformationEdgeFactor new_edge_2(
          vertex, keys[i], vertex_pose, node_pose.translation(), noise);
      // TODO(Yun) temp_consistency_factors_? For now seems like not needed.
      new_factors.add(new_edge_1);
      new_factors.add(new_edge_2);
    }
  }

  pgo_->updateTempFactorsValues(new_factors, new_values);
  temp_nfg_ = pgo_->getTempFactorsUnsafe();
  temp_values_ = pgo_->getTempValues();
  return;
}

void DeformationGraph::removePriorsWithPrefix(const char& prefix) {
  pgo_->removePriorFactorsWithPrefix(prefix);
  values_ = pgo_->calculateEstimate();
  nfg_ = pgo_->getFactorsUnsafe();
  recalculate_vertices_ = true;
  return;
}

pcl::PolygonMesh DeformationGraph::deformMesh(
    const pcl::PolygonMesh& original_mesh,
    const std::vector<ros::Time>& stamps,
    const char& prefix,
    size_t k,
    double tol_t) {
  return deformMesh(original_mesh, stamps, prefix, values_, k, tol_t);
}

pcl::PolygonMesh DeformationGraph::deformMesh(
    const pcl::PolygonMesh& original_mesh,
    const std::vector<ros::Time>& stamps,
    const char& prefix,
    const gtsam::Values& optimized_values,
    size_t k,
    double tol_t) {
  // Cannot deform if no nodes in the deformation graph
  if (vertex_positions_.find(prefix) == vertex_positions_.end()) {
    ROS_DEBUG(
        "Deformation graph has no vertices associated with mesh prefix. No "
        "deformation. ");
    return original_mesh;
  }

  // extract original vertices
  pcl::PointCloud<pcl::PointXYZRGBA> original_vertices;
  pcl::fromPCLPointCloud2(original_mesh.cloud, original_vertices);

  pcl::PointCloud<pcl::PointXYZRGBA> new_vertices, vertices_to_deform;
  // iterate through original vertices to create new vertices
  size_t start_idx = 0;
  if (!recalculate_vertices_ && last_calculated_vertices_.find(prefix) !=
                                    last_calculated_vertices_.end()) {
    start_idx = last_calculated_vertices_[prefix].points.size();
    new_vertices = last_calculated_vertices_[prefix];
  }

  std::vector<int> to_add_indices(original_vertices.size() - start_idx);
  std::iota(std::begin(to_add_indices), std::end(to_add_indices), start_idx);
  vertices_to_deform =
      pcl::PointCloud<pcl::PointXYZRGBA>(original_vertices, to_add_indices);

  pcl::PointCloud<pcl::PointXYZRGBA> new_vertices_to_deform =
      deformPointsWithTimeCheck<pcl::PointXYZRGBA>(vertices_to_deform,
                                                   stamps,
                                                   prefix,
                                                   vertex_positions_[prefix],
                                                   vertex_stamps_[prefix],
                                                   optimized_values,
                                                   k,
                                                   tol_t);
  new_vertices += new_vertices_to_deform;

  // With new vertices, construct new polygon mesh
  pcl::PolygonMesh new_mesh;
  new_mesh.polygons = original_mesh.polygons;
  pcl::toPCLPointCloud2(new_vertices, new_mesh.cloud);
  last_calculated_vertices_[prefix] = new_vertices;
  recalculate_vertices_ = false;
  return new_mesh;
}

std::vector<gtsam::Pose3> DeformationGraph::getOptimizedTrajectory(
    char prefix) const {
  // return the optimized trajectory (pose graph)
  std::vector<gtsam::Pose3> optimized_traj;

  for (size_t i = 0; i < pg_initial_poses_.at(prefix).size(); i++) {
    gtsam::Symbol node(prefix, i);
    optimized_traj.push_back(values_.at<gtsam::Pose3>(node));
  }
  return optimized_traj;
}

void DeformationGraph::getGtsamTempValuesFiltered(gtsam::Values* values,
                                                  const gtsam::Key& min,
                                                  const gtsam::Key& max) const {
  assert(nullptr != values);
  for (const auto& key_value : temp_values_) {
    if (key_value.key >= min && key_value.key < max) {
      values->insert(key_value.key, key_value.value);
    }
  }
}

void DeformationGraph::getGtsamTempFactorsFiltered(
    gtsam::NonlinearFactorGraph* nfg,
    const gtsam::Key& min,
    const gtsam::Key& max) const {
  assert(nullptr != nfg);
  for (const auto& f : temp_nfg_) {
    bool in_range = false;
    for (const auto& k : f->keys()) {
      if (k > max) {
        in_range = false;
        break;
      } else if (k >= min) {
        in_range = true;
      }
    }
    if (in_range) {
      nfg->add(f);
    }
  }
}

void DeformationGraph::setParams(const KimeraRPGO::RobustSolverParams& params) {
  pgo_params_ = params;
  pgo_.reset(new KimeraRPGO::RobustSolver(pgo_params_));
}

}  // namespace kimera_pgmo<|MERGE_RESOLUTION|>--- conflicted
+++ resolved
@@ -163,11 +163,7 @@
   gtsam::NonlinearFactorGraph new_factors;
 
   static const gtsam::SharedNoiseModel& noise =
-<<<<<<< HEAD
-      gtsam::noiseModel::Isotropic::Variance(6, 1e-6);
-=======
       gtsam::noiseModel::Isotropic::Variance(6, variance);
->>>>>>> c5bae15a
   gtsam::PriorFactor<gtsam::Pose3> measurement(key, pose, noise);
   new_factors.add(measurement);
 
@@ -200,11 +196,7 @@
       continue;
     }
     static const gtsam::SharedNoiseModel& noise =
-<<<<<<< HEAD
-        gtsam::noiseModel::Isotropic::Variance(6, 1e-6);
-=======
         gtsam::noiseModel::Isotropic::Variance(6, variance);
->>>>>>> c5bae15a
     gtsam::PriorFactor<gtsam::Pose3> measurement(
         keyed_pose.first, keyed_pose.second, noise);
     new_factors.add(measurement);
@@ -396,11 +388,7 @@
 
   // Define noise. Hardcoded for now
   static const gtsam::SharedNoiseModel& edge_noise =
-<<<<<<< HEAD
-      gtsam::noiseModel::Isotropic::Variance(3, 1e-2);
-=======
       gtsam::noiseModel::Isotropic::Variance(3, variance);
->>>>>>> c5bae15a
   // Iterate and add the new edges
   for (auto e : mesh_edges) {
     const gtsam::Symbol& from = gtsam::Symbol(e.first);
